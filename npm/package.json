{
  "name": "@boxyhq/saml-jackson",
  "version": "do-not-change",
  "description": "SAML Jackson library",
  "keywords": [
    "SAML 2.0"
  ],
  "repository": {
    "type": "git",
    "url": "https://github.com/boxyhq/jackson.git"
  },
  "license": "Apache 2.0",
  "main": "src/index.ts",
  "types": "src/index.ts",
  "files": [
    "dist",
    "migration"
  ],
  "scripts": {
    "build": "tsc -p tsconfig.build.json",
    "db:migration:generate:postgres": "ts-node --transpile-only ./node_modules/typeorm/cli.js migration:generate -d typeorm.ts  migration/postgres/pg_${MIGRATION_NAME}",
<<<<<<< HEAD
    "db:migration:generate:mysql": "cross-env DB_TYPE=mysql DB_URL=mysql://root:mysql@localhost:3307/mysql ts-node --transpile-only ./node_modules/typeorm/cli.js migration:generate -d typeorm.ts  migration/mysql/ms_${MIGRATION_NAME}",
=======
    "db:migration:generate:mysql": "cross-env DB_TYPE=mysql DB_URL=mysql://root:mysql@localhost:3307/mysql ts-node --transpile-only ./node_modules/typeorm/cli.js migration:generate -d typeorm.ts migration/mysql/ms_${MIGRATION_NAME}",
>>>>>>> 5ba3d218
    "db:migration:generate:mariadb": "cross-env DB_TYPE=mariadb DB_URL=mariadb://root@localhost:3306/mysql ts-node --transpile-only ./node_modules/typeorm/cli.js migration:generate -d typeorm.ts migration/mariadb/md_${MIGRATION_NAME}",
    "db:migration:run:postgres": "ts-node --transpile-only ./node_modules/typeorm/cli.js migration:run -d typeorm.ts",
    "db:migration:run:mysql": "cross-env DB_TYPE=mysql DB_URL=mysql://root:mysql@localhost:3307/mysql ts-node --transpile-only ./node_modules/typeorm/cli.js migration:run -d typeorm.ts",
    "db:migration:run:mariadb": "cross-env DB_TYPE=mariadb DB_URL=mariadb://root@localhost:3306/mysql ts-node --transpile-only ./node_modules/typeorm/cli.js migration:run -d typeorm.ts",
<<<<<<< HEAD
    "db:migration:generate:mongo": "migrate-mongo create ${MIGRATION_NAME}",
    "db:migration:run:mongo": "migrate-mongo up",
    "db:migration:revert:mongo": "migrate-mongo down",
    
=======
>>>>>>> 5ba3d218
    "prepublishOnly": "npm run build",
    "test": "tap --ts --timeout=100 --coverage test/**/*.test.ts",
    "sort": "npx sort-package-json"
  },
  "tap": {
    "branches": 50,
    "coverage-map": "map.js",
    "functions": 70,
    "lines": 70,
    "statements": 70
  },
  "dependencies": {
    "@boxyhq/saml20": "0.2.1",
    "@opentelemetry/api-metrics": "0.27.0",
    "@peculiar/webcrypto": "1.3.2",
    "@peculiar/x509": "1.6.1",
    "mongodb": "4.4.1",
    "mysql2": "2.3.3",
    "pg": "8.7.3",
    "rambda": "7.0.3",
    "redis": "4.0.4",
    "reflect-metadata": "0.1.13",
    "ripemd160": "2.0.2",
    "thumbprint": "0.0.1",
    "typeorm": "0.3.3",
    "xml-crypto": "2.1.3",
    "xml2js": "0.4.23",
    "xmlbuilder": "15.1.1"
    
  },
  "devDependencies": {
    "@types/node": "17.0.23",
    "@types/sinon": "10.0.11",
    "@types/tap": "15.0.6",
    "@typescript-eslint/eslint-plugin": "5.16.0",
    "@typescript-eslint/parser": "5.16.0",
    "cross-env": "7.0.3",
    "eslint": "8.11.0",
    "eslint-config-prettier": "8.5.0",
    "prettier": "2.6.0",
    "sinon": "13.0.1",
    "tap": "16.0.1",
    "ts-node": "10.7.0",
    "tsconfig-paths": "3.14.1",
    "typescript": "4.6.2",
    "migrate-mongo":"9.0.0"
  },
  "engines": {
    "node": ">=14.18.1 <=16.x"
  }
}<|MERGE_RESOLUTION|>--- conflicted
+++ resolved
@@ -19,22 +19,14 @@
   "scripts": {
     "build": "tsc -p tsconfig.build.json",
     "db:migration:generate:postgres": "ts-node --transpile-only ./node_modules/typeorm/cli.js migration:generate -d typeorm.ts  migration/postgres/pg_${MIGRATION_NAME}",
-<<<<<<< HEAD
-    "db:migration:generate:mysql": "cross-env DB_TYPE=mysql DB_URL=mysql://root:mysql@localhost:3307/mysql ts-node --transpile-only ./node_modules/typeorm/cli.js migration:generate -d typeorm.ts  migration/mysql/ms_${MIGRATION_NAME}",
-=======
     "db:migration:generate:mysql": "cross-env DB_TYPE=mysql DB_URL=mysql://root:mysql@localhost:3307/mysql ts-node --transpile-only ./node_modules/typeorm/cli.js migration:generate -d typeorm.ts migration/mysql/ms_${MIGRATION_NAME}",
->>>>>>> 5ba3d218
     "db:migration:generate:mariadb": "cross-env DB_TYPE=mariadb DB_URL=mariadb://root@localhost:3306/mysql ts-node --transpile-only ./node_modules/typeorm/cli.js migration:generate -d typeorm.ts migration/mariadb/md_${MIGRATION_NAME}",
+    "db:migration:generate:mongo": "migrate-mongo create ${MIGRATION_NAME}",
     "db:migration:run:postgres": "ts-node --transpile-only ./node_modules/typeorm/cli.js migration:run -d typeorm.ts",
     "db:migration:run:mysql": "cross-env DB_TYPE=mysql DB_URL=mysql://root:mysql@localhost:3307/mysql ts-node --transpile-only ./node_modules/typeorm/cli.js migration:run -d typeorm.ts",
     "db:migration:run:mariadb": "cross-env DB_TYPE=mariadb DB_URL=mariadb://root@localhost:3306/mysql ts-node --transpile-only ./node_modules/typeorm/cli.js migration:run -d typeorm.ts",
-<<<<<<< HEAD
-    "db:migration:generate:mongo": "migrate-mongo create ${MIGRATION_NAME}",
     "db:migration:run:mongo": "migrate-mongo up",
     "db:migration:revert:mongo": "migrate-mongo down",
-    
-=======
->>>>>>> 5ba3d218
     "prepublishOnly": "npm run build",
     "test": "tap --ts --timeout=100 --coverage test/**/*.test.ts",
     "sort": "npx sort-package-json"
@@ -63,7 +55,6 @@
     "xml-crypto": "2.1.3",
     "xml2js": "0.4.23",
     "xmlbuilder": "15.1.1"
-    
   },
   "devDependencies": {
     "@types/node": "17.0.23",
@@ -80,7 +71,7 @@
     "ts-node": "10.7.0",
     "tsconfig-paths": "3.14.1",
     "typescript": "4.6.2",
-    "migrate-mongo":"9.0.0"
+    "migrate-mongo": "9.0.0"
   },
   "engines": {
     "node": ">=14.18.1 <=16.x"
