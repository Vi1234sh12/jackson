--- conflicted
+++ resolved
@@ -56,16 +56,12 @@
     "husky": "7.0.4",
     "lint-staged": "12.1.2",
     "nodemon": "2.0.15",
-<<<<<<< HEAD
-    "sinon": "^12.0.1",
-    "tap": "15.1.2"
-=======
     "prettier": "2.5.1",
+    "sinon": "12.0.1",
     "tap": "15.1.5"
   },
   "lint-staged": {
     "*.js": "eslint --cache --fix",
     "*.{js,css,md}": "prettier --write"
->>>>>>> d9aa7c07
   }
 }