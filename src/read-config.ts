import * as fs from "fs";
<<<<<<< HEAD
import * as path from "path";
=======
import { IdPConfig } from "../typings.d"
>>>>>>> 7574be58

export = async function readConfig(preLoadedConfig: string): Promise<IdPConfig[]> {
  if (preLoadedConfig.startsWith('./')) {
    preLoadedConfig = path.resolve(process.cwd(), preLoadedConfig);
  }
  const files = await fs.promises.readdir(preLoadedConfig);
  const configs: IdPConfig[] = [];
  for (let idx in files) {
    const file = files[idx];
    if (file.endsWith('.js')) {
      const config = require(path.join(preLoadedConfig, file)) as IdPConfig;
      const rawMetadata = await fs.promises.readFile(
        path.join(preLoadedConfig, path.parse(file).name + '.xml'),
        'utf8'
      );
      config.rawMetadata = rawMetadata;
      configs.push(config);
    }
  }

  return configs;
};<|MERGE_RESOLUTION|>--- conflicted
+++ resolved
@@ -1,9 +1,6 @@
 import * as fs from "fs";
-<<<<<<< HEAD
 import * as path from "path";
-=======
-import { IdPConfig } from "../typings.d"
->>>>>>> 7574be58
+import { IdPConfig } from "./typings";
 
 export = async function readConfig(preLoadedConfig: string): Promise<IdPConfig[]> {
   if (preLoadedConfig.startsWith('./')) {
