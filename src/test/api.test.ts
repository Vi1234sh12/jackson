--- conflicted
+++ resolved
@@ -1,14 +1,10 @@
 import * as path from 'path';
-<<<<<<< HEAD
-import { IdPConfig, JacksonOption } from 'saml-jackson';
-=======
-import { DatabaseOption, IdPConfig } from '../typings';
->>>>>>> f5ea1d3c
 import sinon from 'sinon';
 import tap from 'tap';
 import * as dbutils from '../db/utils';
 import controllers from '../index';
 import readConfig from '../read-config';
+import { IdPConfig } from '../typings';
 
 let apiController;
 
